--- conflicted
+++ resolved
@@ -1446,335 +1446,6 @@
 	return geminiAPIKeyCount, vertexCompatAPIKeyCount, claudeAPIKeyCount, codexAPIKeyCount, openAICompatCount
 }
 
-<<<<<<< HEAD
-=======
-func diffOpenAICompatibility(oldList, newList []config.OpenAICompatibility) []string {
-	changes := make([]string, 0)
-	oldMap := make(map[string]config.OpenAICompatibility, len(oldList))
-	oldLabels := make(map[string]string, len(oldList))
-	for idx, entry := range oldList {
-		key, label := openAICompatKey(entry, idx)
-		oldMap[key] = entry
-		oldLabels[key] = label
-	}
-	newMap := make(map[string]config.OpenAICompatibility, len(newList))
-	newLabels := make(map[string]string, len(newList))
-	for idx, entry := range newList {
-		key, label := openAICompatKey(entry, idx)
-		newMap[key] = entry
-		newLabels[key] = label
-	}
-	keySet := make(map[string]struct{}, len(oldMap)+len(newMap))
-	for key := range oldMap {
-		keySet[key] = struct{}{}
-	}
-	for key := range newMap {
-		keySet[key] = struct{}{}
-	}
-	orderedKeys := make([]string, 0, len(keySet))
-	for key := range keySet {
-		orderedKeys = append(orderedKeys, key)
-	}
-	sort.Strings(orderedKeys)
-	for _, key := range orderedKeys {
-		oldEntry, oldOk := oldMap[key]
-		newEntry, newOk := newMap[key]
-		label := oldLabels[key]
-		if label == "" {
-			label = newLabels[key]
-		}
-		switch {
-		case !oldOk:
-			changes = append(changes, fmt.Sprintf("provider added: %s (api-keys=%d, models=%d)", label, countAPIKeys(newEntry), countOpenAIModels(newEntry.Models)))
-		case !newOk:
-			changes = append(changes, fmt.Sprintf("provider removed: %s (api-keys=%d, models=%d)", label, countAPIKeys(oldEntry), countOpenAIModels(oldEntry.Models)))
-		default:
-			if detail := describeOpenAICompatibilityUpdate(oldEntry, newEntry); detail != "" {
-				changes = append(changes, fmt.Sprintf("provider updated: %s %s", label, detail))
-			}
-		}
-	}
-	return changes
-}
-
-func describeOpenAICompatibilityUpdate(oldEntry, newEntry config.OpenAICompatibility) string {
-	oldKeyCount := countAPIKeys(oldEntry)
-	newKeyCount := countAPIKeys(newEntry)
-	oldModelCount := countOpenAIModels(oldEntry.Models)
-	newModelCount := countOpenAIModels(newEntry.Models)
-	details := make([]string, 0, 3)
-	if oldKeyCount != newKeyCount {
-		details = append(details, fmt.Sprintf("api-keys %d -> %d", oldKeyCount, newKeyCount))
-	}
-	if oldModelCount != newModelCount {
-		details = append(details, fmt.Sprintf("models %d -> %d", oldModelCount, newModelCount))
-	}
-	if !equalStringMap(oldEntry.Headers, newEntry.Headers) {
-		details = append(details, "headers updated")
-	}
-	if len(details) == 0 {
-		return ""
-	}
-	return "(" + strings.Join(details, ", ") + ")"
-}
-
-func countAPIKeys(entry config.OpenAICompatibility) int {
-	count := 0
-	for _, keyEntry := range entry.APIKeyEntries {
-		if strings.TrimSpace(keyEntry.APIKey) != "" {
-			count++
-		}
-	}
-	return count
-}
-
-func countOpenAIModels(models []config.OpenAICompatibilityModel) int {
-	count := 0
-	for _, model := range models {
-		name := strings.TrimSpace(model.Name)
-		alias := strings.TrimSpace(model.Alias)
-		if name == "" && alias == "" {
-			continue
-		}
-		count++
-	}
-	return count
-}
-
-func openAICompatKey(entry config.OpenAICompatibility, index int) (string, string) {
-	name := strings.TrimSpace(entry.Name)
-	if name != "" {
-		return "name:" + name, name
-	}
-	base := strings.TrimSpace(entry.BaseURL)
-	if base != "" {
-		return "base:" + base, base
-	}
-	for _, model := range entry.Models {
-		alias := strings.TrimSpace(model.Alias)
-		if alias == "" {
-			alias = strings.TrimSpace(model.Name)
-		}
-		if alias != "" {
-			return "alias:" + alias, alias
-		}
-	}
-	return fmt.Sprintf("index:%d", index), fmt.Sprintf("entry-%d", index+1)
-}
-
-// buildConfigChangeDetails computes a redacted, human-readable list of config changes.
-// It avoids printing secrets (like API keys) and focuses on structural or non-sensitive fields.
-func buildConfigChangeDetails(oldCfg, newCfg *config.Config) []string {
-	changes := make([]string, 0, 16)
-	if oldCfg == nil || newCfg == nil {
-		return changes
-	}
-
-	// Simple scalars
-	if oldCfg.Port != newCfg.Port {
-		changes = append(changes, fmt.Sprintf("port: %d -> %d", oldCfg.Port, newCfg.Port))
-	}
-	if oldCfg.AuthDir != newCfg.AuthDir {
-		changes = append(changes, fmt.Sprintf("auth-dir: %s -> %s", oldCfg.AuthDir, newCfg.AuthDir))
-	}
-	if oldCfg.Debug != newCfg.Debug {
-		changes = append(changes, fmt.Sprintf("debug: %t -> %t", oldCfg.Debug, newCfg.Debug))
-	}
-	if oldCfg.LoggingToFile != newCfg.LoggingToFile {
-		changes = append(changes, fmt.Sprintf("logging-to-file: %t -> %t", oldCfg.LoggingToFile, newCfg.LoggingToFile))
-	}
-	if oldCfg.UsageStatisticsEnabled != newCfg.UsageStatisticsEnabled {
-		changes = append(changes, fmt.Sprintf("usage-statistics-enabled: %t -> %t", oldCfg.UsageStatisticsEnabled, newCfg.UsageStatisticsEnabled))
-	}
-	if oldCfg.DisableCooling != newCfg.DisableCooling {
-		changes = append(changes, fmt.Sprintf("disable-cooling: %t -> %t", oldCfg.DisableCooling, newCfg.DisableCooling))
-	}
-	if oldCfg.RequestLog != newCfg.RequestLog {
-		changes = append(changes, fmt.Sprintf("request-log: %t -> %t", oldCfg.RequestLog, newCfg.RequestLog))
-	}
-	if oldCfg.RequestRetry != newCfg.RequestRetry {
-		changes = append(changes, fmt.Sprintf("request-retry: %d -> %d", oldCfg.RequestRetry, newCfg.RequestRetry))
-	}
-	if oldCfg.MaxRetryInterval != newCfg.MaxRetryInterval {
-		changes = append(changes, fmt.Sprintf("max-retry-interval: %d -> %d", oldCfg.MaxRetryInterval, newCfg.MaxRetryInterval))
-	}
-	if oldCfg.ProxyURL != newCfg.ProxyURL {
-		changes = append(changes, fmt.Sprintf("proxy-url: %s -> %s", oldCfg.ProxyURL, newCfg.ProxyURL))
-	}
-	if oldCfg.WebsocketAuth != newCfg.WebsocketAuth {
-		changes = append(changes, fmt.Sprintf("ws-auth: %t -> %t", oldCfg.WebsocketAuth, newCfg.WebsocketAuth))
-	}
-	if oldCfg.ForceModelPrefix != newCfg.ForceModelPrefix {
-		changes = append(changes, fmt.Sprintf("force-model-prefix: %t -> %t", oldCfg.ForceModelPrefix, newCfg.ForceModelPrefix))
-	}
-
-	// Quota-exceeded behavior
-	if oldCfg.QuotaExceeded.SwitchProject != newCfg.QuotaExceeded.SwitchProject {
-		changes = append(changes, fmt.Sprintf("quota-exceeded.switch-project: %t -> %t", oldCfg.QuotaExceeded.SwitchProject, newCfg.QuotaExceeded.SwitchProject))
-	}
-	if oldCfg.QuotaExceeded.SwitchPreviewModel != newCfg.QuotaExceeded.SwitchPreviewModel {
-		changes = append(changes, fmt.Sprintf("quota-exceeded.switch-preview-model: %t -> %t", oldCfg.QuotaExceeded.SwitchPreviewModel, newCfg.QuotaExceeded.SwitchPreviewModel))
-	}
-
-	// API keys (redacted) and counts
-	if len(oldCfg.APIKeys) != len(newCfg.APIKeys) {
-		changes = append(changes, fmt.Sprintf("api-keys count: %d -> %d", len(oldCfg.APIKeys), len(newCfg.APIKeys)))
-	} else if !reflect.DeepEqual(trimStrings(oldCfg.APIKeys), trimStrings(newCfg.APIKeys)) {
-		changes = append(changes, "api-keys: values updated (count unchanged, redacted)")
-	}
-	if len(oldCfg.GeminiKey) != len(newCfg.GeminiKey) {
-		changes = append(changes, fmt.Sprintf("gemini-api-key count: %d -> %d", len(oldCfg.GeminiKey), len(newCfg.GeminiKey)))
-	} else {
-		for i := range oldCfg.GeminiKey {
-			if i >= len(newCfg.GeminiKey) {
-				break
-			}
-			o := oldCfg.GeminiKey[i]
-			n := newCfg.GeminiKey[i]
-			if strings.TrimSpace(o.BaseURL) != strings.TrimSpace(n.BaseURL) {
-				changes = append(changes, fmt.Sprintf("gemini[%d].base-url: %s -> %s", i, strings.TrimSpace(o.BaseURL), strings.TrimSpace(n.BaseURL)))
-			}
-			if strings.TrimSpace(o.ProxyURL) != strings.TrimSpace(n.ProxyURL) {
-				changes = append(changes, fmt.Sprintf("gemini[%d].proxy-url: %s -> %s", i, strings.TrimSpace(o.ProxyURL), strings.TrimSpace(n.ProxyURL)))
-			}
-			if strings.TrimSpace(o.APIKey) != strings.TrimSpace(n.APIKey) {
-				changes = append(changes, fmt.Sprintf("gemini[%d].api-key: updated", i))
-			}
-			if !equalStringMap(o.Headers, n.Headers) {
-				changes = append(changes, fmt.Sprintf("gemini[%d].headers: updated", i))
-			}
-			oldExcluded := summarizeExcludedModels(o.ExcludedModels)
-			newExcluded := summarizeExcludedModels(n.ExcludedModels)
-			if oldExcluded.hash != newExcluded.hash {
-				changes = append(changes, fmt.Sprintf("gemini[%d].excluded-models: updated (%d -> %d entries)", i, oldExcluded.count, newExcluded.count))
-			}
-		}
-	}
-
-	// Claude keys (do not print key material)
-	if len(oldCfg.ClaudeKey) != len(newCfg.ClaudeKey) {
-		changes = append(changes, fmt.Sprintf("claude-api-key count: %d -> %d", len(oldCfg.ClaudeKey), len(newCfg.ClaudeKey)))
-	} else {
-		for i := range oldCfg.ClaudeKey {
-			if i >= len(newCfg.ClaudeKey) {
-				break
-			}
-			o := oldCfg.ClaudeKey[i]
-			n := newCfg.ClaudeKey[i]
-			if strings.TrimSpace(o.BaseURL) != strings.TrimSpace(n.BaseURL) {
-				changes = append(changes, fmt.Sprintf("claude[%d].base-url: %s -> %s", i, strings.TrimSpace(o.BaseURL), strings.TrimSpace(n.BaseURL)))
-			}
-			if strings.TrimSpace(o.ProxyURL) != strings.TrimSpace(n.ProxyURL) {
-				changes = append(changes, fmt.Sprintf("claude[%d].proxy-url: %s -> %s", i, strings.TrimSpace(o.ProxyURL), strings.TrimSpace(n.ProxyURL)))
-			}
-			if strings.TrimSpace(o.APIKey) != strings.TrimSpace(n.APIKey) {
-				changes = append(changes, fmt.Sprintf("claude[%d].api-key: updated", i))
-			}
-			if !equalStringMap(o.Headers, n.Headers) {
-				changes = append(changes, fmt.Sprintf("claude[%d].headers: updated", i))
-			}
-			oldExcluded := summarizeExcludedModels(o.ExcludedModels)
-			newExcluded := summarizeExcludedModels(n.ExcludedModels)
-			if oldExcluded.hash != newExcluded.hash {
-				changes = append(changes, fmt.Sprintf("claude[%d].excluded-models: updated (%d -> %d entries)", i, oldExcluded.count, newExcluded.count))
-			}
-		}
-	}
-
-	// Codex keys (do not print key material)
-	if len(oldCfg.CodexKey) != len(newCfg.CodexKey) {
-		changes = append(changes, fmt.Sprintf("codex-api-key count: %d -> %d", len(oldCfg.CodexKey), len(newCfg.CodexKey)))
-	} else {
-		for i := range oldCfg.CodexKey {
-			if i >= len(newCfg.CodexKey) {
-				break
-			}
-			o := oldCfg.CodexKey[i]
-			n := newCfg.CodexKey[i]
-			if strings.TrimSpace(o.BaseURL) != strings.TrimSpace(n.BaseURL) {
-				changes = append(changes, fmt.Sprintf("codex[%d].base-url: %s -> %s", i, strings.TrimSpace(o.BaseURL), strings.TrimSpace(n.BaseURL)))
-			}
-			if strings.TrimSpace(o.ProxyURL) != strings.TrimSpace(n.ProxyURL) {
-				changes = append(changes, fmt.Sprintf("codex[%d].proxy-url: %s -> %s", i, strings.TrimSpace(o.ProxyURL), strings.TrimSpace(n.ProxyURL)))
-			}
-			if strings.TrimSpace(o.APIKey) != strings.TrimSpace(n.APIKey) {
-				changes = append(changes, fmt.Sprintf("codex[%d].api-key: updated", i))
-			}
-			if !equalStringMap(o.Headers, n.Headers) {
-				changes = append(changes, fmt.Sprintf("codex[%d].headers: updated", i))
-			}
-			oldExcluded := summarizeExcludedModels(o.ExcludedModels)
-			newExcluded := summarizeExcludedModels(n.ExcludedModels)
-			if oldExcluded.hash != newExcluded.hash {
-				changes = append(changes, fmt.Sprintf("codex[%d].excluded-models: updated (%d -> %d entries)", i, oldExcluded.count, newExcluded.count))
-			}
-		}
-	}
-
-	// AmpCode settings (redacted where needed)
-	oldAmpURL := strings.TrimSpace(oldCfg.AmpCode.UpstreamURL)
-	newAmpURL := strings.TrimSpace(newCfg.AmpCode.UpstreamURL)
-	if oldAmpURL != newAmpURL {
-		changes = append(changes, fmt.Sprintf("ampcode.upstream-url: %s -> %s", oldAmpURL, newAmpURL))
-	}
-	oldAmpKey := strings.TrimSpace(oldCfg.AmpCode.UpstreamAPIKey)
-	newAmpKey := strings.TrimSpace(newCfg.AmpCode.UpstreamAPIKey)
-	switch {
-	case oldAmpKey == "" && newAmpKey != "":
-		changes = append(changes, "ampcode.upstream-api-key: added")
-	case oldAmpKey != "" && newAmpKey == "":
-		changes = append(changes, "ampcode.upstream-api-key: removed")
-	case oldAmpKey != newAmpKey:
-		changes = append(changes, "ampcode.upstream-api-key: updated")
-	}
-	if oldCfg.AmpCode.RestrictManagementToLocalhost != newCfg.AmpCode.RestrictManagementToLocalhost {
-		changes = append(changes, fmt.Sprintf("ampcode.restrict-management-to-localhost: %t -> %t", oldCfg.AmpCode.RestrictManagementToLocalhost, newCfg.AmpCode.RestrictManagementToLocalhost))
-	}
-	oldMappings := summarizeAmpModelMappings(oldCfg.AmpCode.ModelMappings)
-	newMappings := summarizeAmpModelMappings(newCfg.AmpCode.ModelMappings)
-	if oldMappings.hash != newMappings.hash {
-		changes = append(changes, fmt.Sprintf("ampcode.model-mappings: updated (%d -> %d entries)", oldMappings.count, newMappings.count))
-	}
-
-	if entries, _ := diffOAuthExcludedModelChanges(oldCfg.OAuthExcludedModels, newCfg.OAuthExcludedModels); len(entries) > 0 {
-		changes = append(changes, entries...)
-	}
-
-	// Remote management (never print the key)
-	if oldCfg.RemoteManagement.AllowRemote != newCfg.RemoteManagement.AllowRemote {
-		changes = append(changes, fmt.Sprintf("remote-management.allow-remote: %t -> %t", oldCfg.RemoteManagement.AllowRemote, newCfg.RemoteManagement.AllowRemote))
-	}
-	if oldCfg.RemoteManagement.DisableControlPanel != newCfg.RemoteManagement.DisableControlPanel {
-		changes = append(changes, fmt.Sprintf("remote-management.disable-control-panel: %t -> %t", oldCfg.RemoteManagement.DisableControlPanel, newCfg.RemoteManagement.DisableControlPanel))
-	}
-	oldPanelRepo := strings.TrimSpace(oldCfg.RemoteManagement.PanelGitHubRepository)
-	newPanelRepo := strings.TrimSpace(newCfg.RemoteManagement.PanelGitHubRepository)
-	if oldPanelRepo != newPanelRepo {
-		changes = append(changes, fmt.Sprintf("remote-management.panel-github-repository: %s -> %s", oldPanelRepo, newPanelRepo))
-	}
-	if oldCfg.RemoteManagement.SecretKey != newCfg.RemoteManagement.SecretKey {
-		switch {
-		case oldCfg.RemoteManagement.SecretKey == "" && newCfg.RemoteManagement.SecretKey != "":
-			changes = append(changes, "remote-management.secret-key: created")
-		case oldCfg.RemoteManagement.SecretKey != "" && newCfg.RemoteManagement.SecretKey == "":
-			changes = append(changes, "remote-management.secret-key: deleted")
-		default:
-			changes = append(changes, "remote-management.secret-key: updated")
-		}
-	}
-
-	// OpenAI compatibility providers (summarized)
-	if compat := diffOpenAICompatibility(oldCfg.OpenAICompatibility, newCfg.OpenAICompatibility); len(compat) > 0 {
-		changes = append(changes, "openai-compatibility:")
-		for _, c := range compat {
-			changes = append(changes, "  "+c)
-		}
-	}
-
-	return changes
-}
-
->>>>>>> 600fd42a
 func addConfigHeadersToAttrs(headers map[string]string, attrs map[string]string) {
 	if len(headers) == 0 || attrs == nil {
 		return
